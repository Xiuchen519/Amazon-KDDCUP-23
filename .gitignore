--- conflicted
+++ resolved
@@ -145,12 +145,10 @@
 /best_ckpt
 /predictions
 *.parquet
-<<<<<<< HEAD
+
+*.gph
+*.csv
+*.ftr
 
 # RetroMAE
 data
-=======
-*.gph
-*.csv
-*.ftr
->>>>>>> 4051d673
