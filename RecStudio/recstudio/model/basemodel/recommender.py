--- conflicted
+++ resolved
@@ -286,14 +286,9 @@
         if model_path is None:
             path = os.path.join(self.config['eval']['save_path'], self.ckpt_path)
         else:
-<<<<<<< HEAD
-            self.load_checkpoint(model_path)
-            self.logger.info(f'load checkpoint from {model_path}')
-=======
             path = model_path
         self.logger.info("Load checkpoint from {}".format(path))
         self.load_checkpoint(path)
->>>>>>> 2e78ad5f
         if 'config' in kwargs:
             self.config.update(kwargs['config'])
 
