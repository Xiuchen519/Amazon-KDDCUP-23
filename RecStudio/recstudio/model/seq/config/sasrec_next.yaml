--- conflicted
+++ resolved
@@ -21,11 +21,7 @@
   layer_norm_eps: 1e-12
   layer_num: 3
   loss_func: softmax
-<<<<<<< HEAD
-  reverse_pos: 1
-=======
   reverse_pos: True
->>>>>>> deb6cf54
 
 train:
   batch_size: 1024
@@ -36,11 +32,7 @@
   negative_count: ~
   scheduler: onplateau
   pretrained_embed_file: ~
-<<<<<<< HEAD
-  learning_rate: 0.00075
-=======
   learning_rate: 0.001
->>>>>>> deb6cf54
   # pretrained_embed_file: /root/autodl-tmp/huangxu/Amazon-KDDCUP-23/co-occurrence_graph/graph_emb_128.pkl
   # scheduler: onplateau
   # weight_decay: 1e-6