from typing import List
import os 
import copy
import numpy as np 
import pandas as pd 
import torch
from torch.nn.utils.rnn import pad_sequence
from recstudio.data.dataset import TripletDataset, TensorFrame, SessionDataset, SessionSliceDataset, DataSampler
from torch.utils.data import DataLoader, Dataset, Sampler, DistributedSampler
from functools import partial

from tqdm import tqdm 
import logging 
import warnings
import scipy.sparse as ssp
from recstudio.utils import *
from typing import *
import pickle

from transformers import PreTrainedTokenizer, AutoTokenizer
from transformers.tokenization_utils_base import BatchEncoding
from datasets import Dataset as TFDataset # transformer dataset 


class ALSDataset(TripletDataset):
    r"""ALSDataset is a dataset designed for Alternating Least Squares algorithms.

    For Alternating Least Squares algorithms, embeddings of users and items are optimized alternatively.
    So the data provided should be ``<u, Iu>`` and ``<i, Ui>`` alternatively.
    """

    def build(self, split_ratio, shuffle=True, split_mode='user_entry', **kwargs):
        datasets = self._build(split_ratio, shuffle, split_mode, True, False)
        data_index = datasets[0].inter_feat_subset
        user_ids = self.inter_feat.get_col(self.fuid)[data_index]
        user_uniq, count_train = torch.unique_consecutive(
            user_ids, return_counts=True)
        cumsum = torch.hstack([torch.tensor([0]), count_train.cumsum(-1)])
        datasets[0].data_index = torch.tensor(
            [[u, data_index[st], data_index[en-1]+1] for u, st, en in zip(user_uniq, cumsum[:-1], cumsum[1:])])
        return datasets

    def transpose(self):
        r"""Transpose user and item.

        The transpose operation will return a copy of the dataset after exchanging user and item.
        The returned dataset can easily return an item and all the interacted users, while the original
        dataset can only provide the user and its interacted items.

        Returns:
            recstudio.dataset.ALSDataset: the transposed dataset.
        """
        output = copy.copy(self)
        item_ids = self.inter_feat.get_col(self.fiid)
        data_index = self.inter_feat_subset
        indicator = torch.zeros_like(
            item_ids, dtype=torch.bool).scatter(0, data_index, True)
        sort_idx = (item_ids * 2 + ~indicator).sort().indices
        output.inter_feat = self.inter_feat.reindex(sort_idx)
        item_uniq, count_toal = torch.unique_consecutive(
            item_ids[sort_idx], return_counts=True)
        count_train = [_.sum() for _ in torch.split(
            indicator[sort_idx], tuple(count_toal))]
        cumsum = torch.hstack([torch.tensor([0]), count_toal.cumsum(-1)])
        output.data_index = torch.tensor(
            [[i, st, st+c] for i, st, c in zip(item_uniq, cumsum[:-1], count_train)])
        output.fuid = self.fiid
        output.fiid = self.fuid
        output.user_feat = self.item_feat
        output.item_feat = self.user_feat
        return output

    def save(self, file_name=None):
        import os

        import scipy.io as sio
        import scipy.sparse as ssp
        users, items, ratings = [], [], []
        for data in self.loader(batch_size=100, shuffle=True):
            uid, iid, rating = data[self.fuid], data[self.fiid], data[self.frating]
            for u, ids, rs in zip(uid, iid, rating):
                for id, r in zip(ids, rs):
                    if u > 0 and id > 0:
                        if 'user' in self.fuid:
                            users.append(u)
                            items.append(id)
                        else:
                            users.append(id)
                            items.append(u)
                        ratings.append(r)
        users = (torch.stack(users) - 1).numpy()
        items = (torch.stack(items) - 1).numpy()
        ratings = torch.stack(ratings).numpy()
        shape = [self.num_users-1, self.num_items-1]
        shape = shape if 'user' in self.fuid else shape.reverse()
        mat = ssp.csc_matrix((ratings, (users, items)), shape)
        #sio.savemat(os.path.join('datasets', file_name+'.mat'), {file_name:mat}, format='4')
        return mat


# class SessionDataset(SeqDataset):
#     r"""Dataset for session-based recommendation."""


class KDDCupCollator:

    def __init__(self, tokenizer) -> None:
        self.tokenizer:PreTrainedTokenizer = tokenizer
    
    def __call__(self, batch) -> Any:
        collated_batch = {}
        for feat_key in batch[0].keys():
            feat_list = []
            for i in range(len(batch)):
                feat_list.append(batch[i][feat_key])
            if isinstance(feat_list[0], torch.Tensor):
                feat_dim = feat_list[0].dim()
                if feat_dim == 0: # float, collate them into a tensor with length B
                    collated_batch[feat_key] = torch.tensor(feat_list)
                elif feat_dim >= 1:
                    collated_batch[feat_key] = pad_sequence(feat_list, batch_first=True) # tensor, padding them to a same length
<<<<<<< HEAD
                    
=======
>>>>>>> c042d83c
            elif isinstance(feat_list[0], BatchEncoding): # list[BatchEncoding] single sentence 
                collated_batch[feat_key] = self.tokenizer.pad(
                                            feat_list, # list[BatchEncoding]
                                            padding=True, 
                                            return_tensors='pt'
                                        )
            elif isinstance(feat_list[0], list) and isinstance(feat_list[0][0], BatchEncoding): #  list[list[BatchEncoding]] multi sentences 
                feat_list = sum(feat_list, [])
                collated_batch[feat_key] = self.tokenizer.pad(
                                            feat_list, # list[BatchEncoding]
                                            padding=True, 
                                            return_tensors='pt'
                                        )
        return collated_batch


class KDDCUPSeqDataset(SessionSliceDataset):
    
    def __init__(self, name, data_dir, config: Union[Dict, str] = None, cache=False):
    
        if cache == False:
            self.name = name

            self.logger = logging.getLogger('recstudio')
            self.config = config

            if 'tokenizer' in self.config:
                if isinstance(config['tokenizer'], str):
                    self.tokenizer = AutoTokenizer.from_pretrained(config['tokenizer'])
                elif isinstance(config['tokenizer'], PreTrainedTokenizer):
                    self.tokenizer = config['tokenizer']

            self._init_common_field()
            self._load_all_data(data_dir, self.config['field_separator'])
            # first factorize user id and item id, and then filtering to
            # determine the valid user set and item set
            self._filter(self.config['min_user_inter'],
                            self.config['min_item_inter'])
            self._map_all_ids()
            self._post_preprocess()
            
            self._use_field = set([self.fuid, self.fiid, self.frating])
        

    @classmethod
    def build_datasets(cls, name: str = 'ml-100k', specific_config: Union[Dict, str] = None):

        def _load_cache(path):
            with open(path, 'rb') as f:
                download_obj = pickle.load(f)
            return download_obj

        def _save_cache(sub_datasets, md: str):
            cache_dir = os.path.join(DEFAULT_CACHE_DIR, "cache")
            if not os.path.exists(cache_dir):
                os.makedirs(cache_dir)
            with open(os.path.join(cache_dir, md), 'wb') as f:
                pickle.dump(sub_datasets, f)

        logger = logging.getLogger('recstudio')

        config = get_dataset_default_config(name)
        if specific_config is not None:
            if isinstance(specific_config, str):
                config.update(parser_yaml(specific_config))
            elif isinstance(specific_config, Dict):
                config.update(specific_config)
            else:
                raise TypeError("expecting `config` to be Dict or string,"
                                f"while get {type(specific_config)} instead.")

        cache_flag, data_dir = check_valid_dataset(name, config)
        if cache_flag:
<<<<<<< HEAD
            logger.info(f"Load dataset from cache {data_dir}")
=======
            logger.info(f"Load dataset from cache {data_dir}.")
>>>>>>> c042d83c
            cache_datasets = _load_cache(data_dir)
            datasets = []
            for i in range(len(cache_datasets)):
                datasets.append(cls(name, data_dir, config, True))
                for k in cache_datasets[i].__dict__:
                    attr = getattr(cache_datasets[i], k)
                    setattr(datasets[i], k, attr)
            return datasets 
        else:
            dataset = cls(name, data_dir, config)
            # load train and valid dataset separately
            train_dataset = dataset.build(**config)[0] # split ratio : [1.0]
            valid_dataset = dataset.build_valid_dataset(data_dir, config['field_separator'])
            if config['save_cache'] == True:
                _save_cache([train_dataset, valid_dataset], md5(config))
            return [train_dataset, valid_dataset]
        

    def _filter(self, min_user_inter, min_item_inter):
        self._filter_ratings(self.config.get('low_rating_thres', None))
        item_list = self.inter_feat[self.fiid]
        item_idx_list, items = pd.factorize(item_list)
        user_list = self.inter_feat[self.fuid]
        user_idx_list, users = pd.factorize(user_list)
        warnings.simplefilter('ignore', ssp.SparseEfficiencyWarning)
        user_item_mat = ssp.csc_matrix(
            (np.ones_like(user_idx_list), (user_idx_list, item_idx_list)))
        cols = np.arange(items.size)
        rows = np.arange(users.size)
        while(True): # TODO: only delete users/items in inter_feat, users/items in user/item_feat should also be deleted.
            m, n = user_item_mat.shape
            col_sum = np.squeeze(user_item_mat.sum(axis=0).A)
            col_ind = col_sum >= min_item_inter
            col_count = np.count_nonzero(col_ind)
            if col_count > 0:
                cols = cols[col_ind]
                user_item_mat = user_item_mat[:, col_ind]
            else:
                raise ValueError('All the interactions will be filtered, please adjust the min_item_inter.')
            row_sum = np.squeeze(user_item_mat.sum(axis=1).A)
            row_ind = row_sum >= min_user_inter
            row_count = np.count_nonzero(row_ind)
            if row_count > 0:
                rows = rows[row_ind]
                user_item_mat = user_item_mat[row_ind, :]
            else:
                raise ValueError('All the interactions will be filtered, please adjust the min_user_inter.')
            if col_count == n and row_count == m:
                break
            else:
                pass
        #
        keep_users = set(users[rows])
        keep_items = set(items[cols])
        keep = user_list.isin(keep_users)
        keep &= item_list.isin(keep_items)
        self.inter_feat = self.inter_feat[keep]
        self.inter_feat.reset_index(drop=True, inplace=True)
        # do not filter item or user feat even if they are not in inter_feat
        # if self.user_feat is not None:
        #    self.user_feat = self.user_feat[self.user_feat[self.fuid].isin(keep_users)]
        #    self.user_feat.reset_index(drop=True, inplace=True)
        # if self.item_feat is not None:
        #    self.item_feat = self.item_feat[self.item_feat[self.fiid].isin(keep_items)]
        #    self.item_feat.reset_index(drop=True, inplace=True)


    def _get_neg_data(self, data : Dict):
        neg_id = torch.randint(0, self.num_items, (self.neg_count,)).long() # [neg]
        neg_item_feat = self.item_feat[neg_id]
        # negatives should be flatten here.
        # After flatten and concat, the batch size will be B*(1+neg)
        for k, v in neg_item_feat.items():
            data['neg_' + k] = v # [neg] 

        if 'title' in self.use_field:
            locale_name = self.field2tokens['locale'][data['locale']]

            data['neg_title_input'] = self.title_feat[neg_item_feat[f'{locale_name}_index']]['input_ids'] # List[List]
            data['neg_title_input'] = [self.tokenizer.encode_plus(neg_title_ids, return_attention_mask=False, return_token_type_ids=False)
                                       for neg_title_ids in data['neg_title_input']]
            
        # delete index in data
        data_keys = list(data.keys())
        for k in data_keys:
            if 'index' in k:
                del data[k]

        return data


    def _get_pos_data(self, index):
        # [start, end] both included
        if getattr(self, 'predict_mode', False):
            idx = self.data_index[index] # [3]
            data = {self.fuid: idx[0]}
            data.update(self.user_feat[data[self.fuid]])
            start, end = idx[1], idx[2] 
            lens = end - start + 1
            data['seqlen'] = lens

            # source_data
            if not self.eval_mode:
                l_source = torch.arange(start, end + 1) # should include the last item.
            else:
                l_source = torch.arange(start, end) # when eval, the last item should be excluded.
            source_data = self.inter_feat[l_source] # [seq len]
            source_data.update(self.item_feat[source_data[self.fiid]])

            # get cat and cont features 
            locale_name = self.field2tokens['locale'][source_data['locale'][0]]
            if f'{locale_name}_index' in self.use_field:
                source_all_item_indices = source_data[f'{locale_name}_index'].to(torch.int64)
                source_data.update(self.item_all_data[source_all_item_indices])

                if 'color' in self.use_field:
                    source_color_num = (source_data['color'] != 0).sum(dim=-1) # [L]
                    source_data['color_num'] = source_color_num # [L]

            
            if self.config['item_candidates_path'] is not None:
                # candidate items data
                last_item = self.inter_feat[end][self.fiid]
                last_item_candidates = self.item_candidates_feat[last_item] 
                data['last_item_candidates'] = last_item_candidates['candidates'] # [300]

            if 'title' in self.use_field:
                locale_name = self.field2tokens['locale'][source_data['locale'][0]]

                source_data['title_input'] = self.title_feat[source_data[f'{locale_name}_index']]['input_ids'] # List[List]
                res_input_ids = source_data['title_input'][0] 
                for product_input_ids in source_data['title_input'][1 : ]:
                    res_input_ids.append(self.tokenizer.sep_token_id)
                    res_input_ids.extend(product_input_ids)
                source_data['title_input'] = res_input_ids # List[int]
                source_data['title_input'] = self.tokenizer.encode_plus(source_data['title_input'], return_attention_mask=False, return_token_type_ids=False) # BatchEncoding


            for k, v in source_data.items():
                if k != self.fuid:
                    data['in_' + k] = v

            # delete index in data
            data_keys = list(data.keys())
            for k in data_keys:
                if 'index' in k:
                    del data[k]

            return data
        else:
            idx = self.data_index[index]
            data = {self.fuid: idx[0]}
            data.update(self.user_feat[data[self.fuid]])
            start, end = idx[1], idx[2]
            lens = end - start
            data['seqlen'] = lens

            # get source data 
            l = torch.arange(start, end)
            source_data = self.inter_feat[l]
            source_data.update(self.item_feat[source_data[self.fiid]])

            # get target data 
            target_data = self.inter_feat[end]
            target_data.update(self.item_feat[target_data[self.fiid]])
            
            # get cat and cont features 
            locale_name = self.field2tokens['locale'][source_data['locale'][0]]
            if f'{locale_name}_index' in self.use_field:
                source_all_item_indices = source_data[f'{locale_name}_index'].to(torch.int64)
                source_data.update(self.item_all_data[source_all_item_indices])

                target_all_item_indices = target_data[f'{locale_name}_index'].to(torch.int64)
                target_data.update(self.item_all_data[target_all_item_indices.item()])

                if 'color' in self.use_field:
                    source_color_num = (source_data['color'] != 0).sum(dim=-1) # [L]
                    source_data['color_num'] = source_color_num # [L]

                    target_color_num = (target_data['color'] != 0).sum()
                    target_data['color_num'] = target_color_num  # [] scalar
                    

            
            if self.config['item_candidates_path'] is not None:
                # candidate items data
                last_item = self.inter_feat[end - 1][self.fiid] # the last one is ground truth
                last_item_candidates = self.item_candidates_feat[last_item] 
                data['last_item_candidates'] = last_item_candidates['candidates'] # [300]
            
            if 'title' in self.use_field:
<<<<<<< HEAD
                locale_name = self.field2tokens['locale'][source_data['locale'][0]]
                source_data['title_input'] = self.title_feat[source_data[f'{locale_name}_index'].to(torch.int64)]['input_ids']
                target_data['title_input'] = self.title_feat[target_data[f'{locale_name}_index'].to(torch.int64).item()]['input_ids']
=======
                locale_name = self.field2tokens['locale'][target_data['locale']]

                source_data['title_input'] = self.title_feat[source_data[f'{locale_name}_index']]['input_ids'] # List[List]
                res_input_ids = source_data['title_input'][0] 
                for product_input_ids in source_data['title_input'][1 : ]:
                    res_input_ids.append(self.tokenizer.sep_token_id)
                    res_input_ids.extend(product_input_ids)
                source_data['title_input'] = res_input_ids # List[int]
                
                target_data['title_input'] = self.title_feat[target_data[f'{locale_name}_index'].item()]['input_ids'] # List[int]

                source_data['title_input'] = self.tokenizer.encode_plus(source_data['title_input'], return_attention_mask=False, return_token_type_ids=False) # BatchEncoding
                target_data['title_input'] = self.tokenizer.encode_plus(target_data['title_input'], return_attention_mask=False, return_token_type_ids=False) # BatchEncoding
>>>>>>> c042d83c
                
            for n, d in zip(['in_', ''], [source_data, target_data]):
                for k, v in d.items():
                    if k != self.fuid:
                        data[n+k] = v
            
            # delete index in data
            data_keys = list(data.keys())
            for k in data_keys:
                if 'index' in k:
                    del data[k]
            
            return data

    def _get_pos_data_2(self, index):
        # [start, end] both included
        if getattr(self, 'predict_mode', False):
            idx = self.data_index[index] # [B, 3]
            data = {self.fuid: idx[:, 0]}
            data.update(self.user_feat[data[self.fuid]])
            start = idx[:, 1] # [B]
            end = idx[:, 2]
            lens = end - start + 1
            data['seqlen'] = lens
            l_source = torch.cat([torch.arange(s, e + 1) for s, e in zip(start, end)]) # should include the last item.
            # source_data
            source_data = self.inter_feat[l_source]
            for k in source_data:
                source_data[k] = pad_sequence(source_data[k].split(
                    tuple(lens.numpy())), batch_first=True)
            source_data.update(self.item_feat[source_data[self.fiid]])
            
            if self.config['item_candidates_path'] is not None:
                # candidate items data
                last_items = self.inter_feat[end][self.fiid] # [B]
                last_item_candidates = self.item_candidates_feat[last_items] # [B, 300]
                data['last_item_candidates'] = last_item_candidates['candidates']

            for k, v in source_data.items():
                if k != self.fuid:
                    data['in_' + k] = v
            return data
        else:
            idx = self.data_index[index]
            data = {self.fuid: idx[:, 0]}
            data.update(self.user_feat[data[self.fuid]])
            target_data = self.inter_feat[idx[:, 2]]
            target_data.update(self.item_feat[target_data[self.fiid]])
            start = idx[:, 1]
            end = idx[:, 2]
            lens = end - start
            data['seqlen'] = lens
            l = torch.cat([torch.arange(s, e) for s, e in zip(start, end)])
            source_data = self.inter_feat[l]
            for k in source_data:
                source_data[k] = pad_sequence(source_data[k].split(
                    tuple(lens.numpy())), batch_first=True)
            source_data.update(self.item_feat[source_data[self.fiid]])

            if self.config['item_candidates_path'] is not None:
                # candidate items data
                last_items = self.inter_feat[end - 1][self.fiid] # the last one is ground truth
                last_item_candidates = self.item_candidates_feat[last_items]
                data['last_item_candidates'] = last_item_candidates['candidates']

            for n, d in zip(['in_', ''], [source_data, target_data]):
                for k, v in d.items():
                    if k != self.fuid:
                        data[n+k] = v
            return data
    

    def _prepare_user_item_feat(self):
        logger = logging.getLogger('recstudio')
        if self.user_feat is not None:
            self.user_feat.set_index(self.fuid, inplace=True)
            self.user_feat = self.user_feat.reindex(np.arange(self.num_users))
            self.user_feat.reset_index(inplace=True)
            self._fill_nan(self.user_feat, mapped=True)
        else:
            self.user_feat = pd.DataFrame(
                {self.fuid: np.arange(self.num_users)})

        if self.item_feat is not None:
            self.item_feat.index = self.item_feat.index + 1 
            self.item_feat = self.item_feat.reindex(np.arange(len(self.item_feat) + 1))
            self.item_feat.loc[0, self.fiid] = 0 # this row is for padding
            self._fill_nan(self.item_feat, mapped=True)
            
            item_index_data = {self.fiid : pd.Series(list(range(self.num_items)), dtype=pd.Int64Dtype())}
            for token in self.field2tokens['locale'][1:]:
                item_index_data[f'{token}_index'] = pd.Series([0] * self.num_items, dtype=pd.Int64Dtype())
            self.item_index_feat = pd.DataFrame(item_index_data)
            
            logger.info('start to create item index feat.')
            for locale_name in tqdm(self.field2tokens['locale'][1:]):
                locale_products = self.item_feat[self.item_feat['locale'] == self.field2token2idx['locale'][locale_name]]
                self.item_index_feat.loc[locale_products[self.fiid], f'{locale_name}_index'] = locale_products.index
                self.field2type[f'{locale_name}_index'] = 'float'
            logger.info('item index feat is ready.')
            
            if hasattr(self, 'tokenizer'):
                logger.info('********* start to create title feat ************')
                def tokenize_function(examples, tokenizer, max_length):
                    if 'title' in examples:
                        return tokenizer(examples['title'], 
                                        add_special_tokens=False, # don't add special tokens when preprocess
                                        truncation=True, 
                                        max_length=max_length,
                                        return_attention_mask=False,
                                        return_token_type_ids=False)
                not_title_columns = []
                for col in self.item_feat.columns:
                    if 'product_id' not in col and 'title' not in col and 'locale' not in col:
                        not_title_columns.append(col)
                self.title_feat = self.item_feat.drop(columns=not_title_columns) # no inplace, original item_feat is keeped.
                self.title_feat['title'][self.title_feat['title'] == ''] = self.tokenizer.unk_token
                self.title_feat = TFDataset.from_pandas(self.title_feat, preserve_index=False)
                self.title_feat = self.title_feat.map(partial(tokenize_function, tokenizer=self.tokenizer, max_length=self.config['max_title_len']), 
                                                    num_proc=8, remove_columns=["title"], batched=True)
                logger.info('********* title feat is ready ************')


            # make sure that no str field is in self.item_feat 
            for k in self.field2type:
                if self.field2type[k] == 'str': 
                    self.item_feat.drop(columns=k, inplace=True)
            self.item_all_data = copy.deepcopy(self.item_feat)
            self.item_feat = self.item_index_feat
        else:
            self.item_feat = pd.DataFrame(
                {self.fiid: np.arange(self.num_items)})
            
        if self.config['item_candidates_path'] is not None:
            def map_token_2_id(token):
                if token in self.field2token2idx[self.fiid]:
                    return self.field2token2idx[self.fiid][token]
                else:
                    return 0

            logger.info('Start to process item_candidates!')
            
            if self.config['item_candidates_path'].endswith("ftr"):
                self.item_candidates_feat = pd.read_feather(self.config['item_candidates_path'])
            elif self.config['item_candidates_path'].endswith("parquet"):
                self.item_candidates_feat = pd.read_parquet(self.config['item_candidates_path'], engine='pyarrow')
            else:
                raise NotImplementedError("Only supported for ftr and parquet format file.")
            self.item_candidates_feat = self.item_candidates_feat[['id', 'candidates']]
            # # item_ids = map((lambda x : self.field2token2idx[x]), self.item_candidates_feat['item'])
            # self.item_candidates_feat['candidates'] = self.item_candidates_feat['candidates'].apply(lambda x: np.array([map_token_2_id(_) for _ in x]))
            
            # map item name in array into item id
            self.item_candidates_feat['id'] = self.item_candidates_feat['id'].apply(map_token_2_id)
            max_candidates_len = self.item_candidates_feat['candidates'].apply(len).max()
 
            candidates_id_list = []
            for i in tqdm(range(len(self.item_candidates_feat))):
                candidates_id = np.array(list(map(map_token_2_id, self.item_candidates_feat.iloc[i]['candidates'])))
                # candidates_id = map((lambda x : self.field2token2idx[x]), self.item_candidates_feat.iloc[i]['candidates'])
                candidates_id_list.append(candidates_id)
            self.item_candidates_feat['candidates'] = candidates_id_list

            # reset id 
            self.item_candidates_feat = self.item_candidates_feat.set_index('id')
            self.item_candidates_feat = self.item_candidates_feat.reindex(np.arange(len(self.item_candidates_feat) + 1)) # zero is for padding.
            
            # fill nan
            self.item_candidates_feat.iloc[0]['candidates'] = np.array([0] * max_candidates_len)

            # config field
            self.field2type['candidates'] = 'token_seq'
            self.field2maxlen['candidates'] = max_candidates_len

    def __getitem__(self, index):
        r"""Get data at specific index.

        Args:
            index(int): The data index.
        Returns:
            dict: A dict contains different feature.
        """
        data = self._get_pos_data(index)
        if (self.eval_mode or self.predict_mode) and 'user_hist' not in data:
            user_count = self.user_count[data[self.fuid]]
            data['user_hist'] = self.user_hist[data[self.fuid]][:user_count]
        else:
            # Negative sampling in dataset.
            # Only uniform sampling is supported now.
            if getattr(self, 'neg_count', None) is not None:
                if self.neg_count > 0:
                    data = self._get_neg_data(data)
        return data

    def dataframe2tensors(self):
        super().dataframe2tensors()
        self.item_all_data = TensorFrame.fromPandasDF(self.item_all_data, self)
        if self.config['item_candidates_path'] is not None:
            self.item_candidates_feat = TensorFrame.fromPandasDF(self.item_candidates_feat, self)

    def _get_predict_data_idx(self, splits):
        splits, uids = splits
        maxlen = self.config['max_seq_len'] or (splits[:, -1] - splits[:, 0]).max()

        def get_slice(sps, uids):
            data = []
            for i, sp in enumerate(sps): # predict  
                if sp[1] > sp[0]:
                    slice_end = sp[1] - 1
                    slice_start = max(sp[0], sp[1] - maxlen)
                    data.append(np.array([uids[i], slice_start, slice_end]))
            return np.array(data)

        output = [get_slice(splits, uids)]
        output = [torch.from_numpy(_) for _ in output]
        return output

    def _get_valid_data_idx(self, splits):
        splits, uids = splits
        maxlen = self.config['max_seq_len'] or (splits[:, -1] - splits[:, 0]).max()

        def get_slice(sps, uids):
            data = []
            for i, sp in enumerate(sps): # predict  
                if sp[1] > sp[0]:
                    slice_end = sp[1] - 1
                    slice_start = max(sp[0], sp[1] - maxlen - 1) # the length should be maxlen + 1
                    data.append(np.array([uids[i], slice_start, slice_end]))
            return np.array(data)

        output = [get_slice(splits, uids)]
        output = [torch.from_numpy(_) for _ in output]
        return output

    def get_all_session_hist(self, isUser=True):
        r"""Get session history, include the last item.


        Args:
            isUser(bool, optional): Default: ``True``.

        Returns:
            torch.Tensor: padded user or item hisoty.

            torch.Tensor: length of the history sequence.
        """
        start = self.data_index[:, 1] # (user, [start, end])
        end = self.data_index[:, 2] # the last item is included in the history
        session_inter_feat_subset = torch.cat([torch.arange(s, e + 1, dtype=s.dtype) for s, e in zip(start, end)], dim=0)
        
        user_array = self.inter_feat.get_col(self.fuid)[session_inter_feat_subset]
        item_array = self.inter_feat.get_col(self.fiid)[session_inter_feat_subset]
        sorted, index = torch.sort(user_array if isUser else item_array)
        user_item, count = torch.unique_consecutive(sorted, return_counts=True)
        list_ = torch.split(
            item_array[index] if isUser else user_array[index], tuple(count.numpy()))
        tensors = [torch.tensor([], dtype=torch.int64) for _ in range(
            self.num_users if isUser else self.num_items)]
        for i, l in zip(user_item, list_):
            tensors[i] = l
        user_count = torch.tensor([len(e) for e in tensors])
        tensors = pad_sequence(tensors, batch_first=True)
        return tensors, user_count

    # load prediction dataset
    def build_test_dataset(self, test_data_path:str):

        test_inter_fields = ['sess_id:token', 'product_id:token', 'timestamp:float', 'locale:token']
        # load test feat
        test_inter_feat = super()._load_feat(
            feat_path=test_data_path, 
            header=0, 
            sep=',',
            feat_cols=test_inter_fields)
        
        # copy dataset to generate predict dataset 
        test_dataset = copy.copy(self)
        test_dataset.field2tokens = copy.copy(self.field2tokens)
        test_dataset.field2tokens['sess_id'] = np.concatenate([['[PAD]'], np.arange(test_inter_feat['sess_id'].astype('int').max() + 1)])
        test_dataset.field2token2idx['sess_id'] = {token : i for i, token in enumerate(test_dataset.field2tokens['sess_id'])}
        test_dataset.user_feat = pd.DataFrame(
                {self.fuid: np.arange(test_dataset.num_users)})

        # map ids 
        for inter_field in test_inter_fields:
            field_name, field_type = inter_field.split(':')[0], inter_field.split(':')[1]
            if 'float' in field_type:
                continue

            test_inter_feat[field_name] = test_inter_feat[field_name].map(
                lambda x : test_dataset.field2token2idx[field_name][x] if x in test_dataset.field2token2idx[field_name] else test_dataset.field2token2idx[field_name]['[PAD]']
                )
            
        # get splits and uids 
        test_inter_feat.sort_values(by=[self.fuid, self.ftime], inplace=True)
        user_count = test_inter_feat[self.fuid].groupby(
                test_inter_feat[self.fuid], sort=False).count()

        cumsum = user_count.cumsum()
        splits = cumsum.to_numpy()
        splits = np.concatenate([[0], splits])
        splits = np.array(list(zip(splits[:-1], splits[1:])))
        uids = user_count.index

        # transform test_inter_feat to TensorFrame 
        test_inter_feat = TensorFrame.fromPandasDF(test_inter_feat, self)
        test_dataset.user_feat = TensorFrame.fromPandasDF(test_dataset.user_feat, self)
        test_dataset.inter_feat = test_inter_feat
        
        test_dataset.data_index = self._get_predict_data_idx((splits, uids))[0]
        user_hist, user_count = test_dataset.get_all_session_hist(True)
        test_dataset.user_hist = user_hist
        test_dataset.user_count = user_count
        
        return test_dataset

    # load valid dataset
    def build_valid_dataset(self, data_dir, field_sep):

        # load valid feat
        valid_inter_feat_path = os.path.join(
            data_dir, self.config['valid_inter_feat_name'])
        valid_inter_feat = super()._load_feat(
            feat_path=valid_inter_feat_path, 
            header=self.config['inter_feat_header'], 
            sep=field_sep,
            feat_cols=self.config['inter_feat_field'])
        
        if self.frating is None:
            self.frating = 'rating'
            self.field2type[self.frating] = 'float'
            self.field2maxlen[self.frating] = 1
        if self.frating not in valid_inter_feat:
            # add ratings when implicit feedback
            valid_inter_feat.insert(0, self.frating, 1)
        
        # copy dataset to generate predict dataset 
        valid_dataset = copy.copy(self)

        # map ids 
        # user_feat, sess id as user id
        # Don't change the key in origin field2tokens, since field2tokens is shared. copy it first.   
        valid_dataset.field2tokens = copy.copy(self.field2tokens)
        valid_dataset.field2tokens['sess_id'] = np.concatenate([['[PAD]'], np.arange(valid_inter_feat['sess_id'].astype('int').max() + 1)])
        valid_dataset.field2token2idx['sess_id'] = {token : i for i, token in enumerate(valid_dataset.field2tokens['sess_id'])}
        valid_dataset.user_feat = pd.DataFrame(
                {self.fuid: np.arange(valid_dataset.num_users)})
        # inter_feat sess_id is also remapped here
        for inter_field in self.config['inter_feat_field']:
            field_name, field_type = inter_field.split(':')[0], inter_field.split(':')[1]
            if 'float' in field_type:
                continue

            valid_inter_feat[field_name] = valid_inter_feat[field_name].map(
                lambda x : valid_dataset.field2token2idx[field_name][x] if x in valid_dataset.field2token2idx[field_name] else valid_dataset.field2token2idx[field_name]['[PAD]']
                )
            
        # get splits and uids 
        valid_inter_feat.sort_values(by=[self.fuid, self.ftime], inplace=True)
        user_count = valid_inter_feat[self.fuid].groupby(
                valid_inter_feat[self.fuid], sort=False).count()

        cumsum = user_count.cumsum()
        splits = cumsum.to_numpy()
        splits = np.concatenate([[0], splits])
        splits = np.array(list(zip(splits[:-1], splits[1:])))
        uids = user_count.index

        # transform valid_inter_feat to TensorFrame 
        valid_inter_feat = TensorFrame.fromPandasDF(valid_inter_feat, self)
        valid_dataset.user_feat = TensorFrame.fromPandasDF(valid_dataset.user_feat, self)
        valid_dataset.inter_feat = valid_inter_feat
        
        valid_dataset.data_index = self._get_valid_data_idx((splits, uids))[0]
        user_hist, user_count = valid_dataset.get_eval_session_hist(True)
        valid_dataset.user_hist = user_hist
        valid_dataset.user_count = user_count
        
        return valid_dataset

    def get_locale_item_set(self, locale_name):
        item_all_feat_index = self.item_feat.get_col(f'{locale_name}_index')
        return torch.arange(self.num_items, dtype=torch.int)[item_all_feat_index != 0]

    def loader(self, batch_size, shuffle=True, num_workers=8, drop_last=False, ddp=False):
        # if not ddp:
        # Don't use SortedSampler here, it may hurt the performence of the model.
        if ddp:
            sampler = DistributedSampler(self, shuffle=shuffle)
            output = DataLoader(self, 
                                batch_size=batch_size,
                                sampler=sampler,
                                shuffle=False,
                                num_workers=num_workers,
                                collate_fn=KDDCupCollator(getattr(self, 'tokenizer', None)))
        else:
            output = DataLoader(self, 
                                batch_size=batch_size,
                                shuffle=shuffle,
                                num_workers=num_workers,
                                collate_fn=KDDCupCollator(getattr(self, 'tokenizer', None)))
        return output
    
    def train_loader(self, batch_size, shuffle=True, num_workers=8, drop_last=False, ddp=False):
        return super().train_loader(batch_size, shuffle, num_workers, drop_last, ddp)

    def prediction_loader(self, batch_size, shuffle=False, num_workers=8, drop_last=False, ddp=False):
        r"""Return a dataloader for prediction"""
        self.eval_mode = True 
        self.predict_mode = True # set mode to prediction.
        return self.loader(batch_size, False, num_workers, drop_last, ddp)

    def eval_loader(self, batch_size, num_workers=8, ddp=False):
        self.eval_mode = True
        return self.loader(batch_size, shuffle=False, num_workers=num_workers, ddp=ddp)


class KDDCUPSessionDataset(KDDCUPSeqDataset): # don't cut session into slice 

    def _get_data_idx(self, splits):
        # split: [start, train_end, valid_end, test_end]
        splits, uids = splits 
        maxlen = self.config['max_seq_len'] or (splits[:, -1] - splits[:, 0] - 1).max()

        def get_slice(sps, uids, sp_idx):  
            data = []
            for i, sp in enumerate(sps): # val or test 
                if sp[sp_idx] > sp[sp_idx - 1]:
                    slice_end = sp[sp_idx] - 1
                    slice_start = max(sp[sp_idx - 1], sp[sp_idx] - 1 - maxlen)
                    data.append(np.array([uids[i], slice_start, slice_end]))
            return np.array(data)

        output = [get_slice(splits, uids, i) for i in range(1, splits.shape[-1])]
        output = [torch.from_numpy(_) for _ in output]
        return output

    @property
    def inter_feat_subset(self):
        """self.data_index : [num_users, 3]
        The intervel in data_index is both closed.
        data_index only includes interactions in the truncated sequence of a user, instead of all interactions.
        Return:
            torch.tensor: the history index in inter_feat. shape: [num_interactions_in_train]
        """
        start = self.data_index[:, 1]
        end = self.data_index[:, 2]
        return torch.cat([torch.arange(s, e + 1, dtype=s.dtype) for s, e in zip(start, end)], dim=0)
    


class KDDCUPDataset(SessionDataset):
# class KDDCUPDataset(SeqToSeqDataset):

    def _filter(self, min_user_inter, min_item_inter):
        self._filter_ratings(self.config.get('low_rating_thres', None))
        item_list = self.inter_feat[self.fiid]
        item_idx_list, items = pd.factorize(item_list)
        user_list = self.inter_feat[self.fuid]
        user_idx_list, users = pd.factorize(user_list)
        warnings.simplefilter('ignore', ssp.SparseEfficiencyWarning)
        user_item_mat = ssp.csc_matrix(
            (np.ones_like(user_idx_list), (user_idx_list, item_idx_list)))
        cols = np.arange(items.size)
        rows = np.arange(users.size)
        while(True): # TODO: only delete users/items in inter_feat, users/items in user/item_feat should also be deleted.
            m, n = user_item_mat.shape
            col_sum = np.squeeze(user_item_mat.sum(axis=0).A)
            col_ind = col_sum >= min_item_inter
            col_count = np.count_nonzero(col_ind)
            if col_count > 0:
                cols = cols[col_ind]
                user_item_mat = user_item_mat[:, col_ind]
            else:
                raise ValueError('All the interactions will be filtered, please adjust the min_item_inter.')
            row_sum = np.squeeze(user_item_mat.sum(axis=1).A)
            row_ind = row_sum >= min_user_inter
            row_count = np.count_nonzero(row_ind)
            if row_count > 0:
                rows = rows[row_ind]
                user_item_mat = user_item_mat[row_ind, :]
            else:
                raise ValueError('All the interactions will be filtered, please adjust the min_user_inter.')
            if col_count == n and row_count == m:
                break
            else:
                pass
        #
        keep_users = set(users[rows])
        keep_items = set(items[cols])
        keep = user_list.isin(keep_users)
        keep &= item_list.isin(keep_items)
        self.inter_feat = self.inter_feat[keep]
        self.inter_feat.reset_index(drop=True, inplace=True)
        # do not filter item or user feat even if they are not in inter_feat
        # if self.user_feat is not None:
        #    self.user_feat = self.user_feat[self.user_feat[self.fuid].isin(keep_users)]
        #    self.user_feat.reset_index(drop=True, inplace=True)
        # if self.item_feat is not None:
        #    self.item_feat = self.item_feat[self.item_feat[self.fiid].isin(keep_items)]
        #    self.item_feat.reset_index(drop=True, inplace=True)

    def _prepare_user_item_feat(self):
        if self.user_feat is not None:
            self.user_feat.set_index(self.fuid, inplace=True)
            self.user_feat = self.user_feat.reindex(np.arange(self.num_users))
            self.user_feat.reset_index(inplace=True)
            self._fill_nan(self.user_feat, mapped=True)
        else:
            self.user_feat = pd.DataFrame(
                {self.fuid: np.arange(self.num_users)})

        if self.item_feat is not None:
            self.item_feat.index = self.item_feat.index + 1 
            self.item_feat = self.item_feat.reindex(np.arange(len(self.item_feat) + 1))
            self.item_feat.loc[0, self.fiid] = 0 # this row is for padding
            self._fill_nan(self.item_feat, mapped=True)
            
            item_index_data = {self.fiid : pd.Series(list(range(self.num_items)), dtype=pd.Int64Dtype())}
            for token in self.field2tokens['locale'][1:]:
                item_index_data[f'{token}_index'] = pd.Series([0] * self.num_items, dtype=pd.Int64Dtype())
            self.item_index_feat = pd.DataFrame(item_index_data)
            
            logger = logging.getLogger('recstudio')
            logger.info('start to create item index feat.')
            # for i in tqdm(range(len(self.item_feat))):
            #     product = self.item_feat.iloc[i]
            #     product_id, product_locale_id = product[self.fiid], product['locale']
            #     if product_id != 0 and product_locale_id != 0:
            #         product_locale_name = self.field2tokens['locale'][product_locale_id]
            #         self.item_index_feat.loc[product_id, f'{product_locale_name}_index'] = i
            for locale_name in tqdm(self.field2tokens['locale'][1:]):
                locale_products = self.item_feat[self.item_feat['locale'] == self.field2token2idx['locale'][locale_name]]
                self.item_index_feat.loc[locale_products[self.fiid], f'{locale_name}_index'] = locale_products.index
                self.field2type[f'{locale_name}_index'] = 'int'

            self.item_all_data = copy.deepcopy(self.item_feat)
            self.item_feat = self.item_index_feat
        else:
            self.item_feat = pd.DataFrame(
                {self.fiid: np.arange(self.num_items)})
            
    def _get_pos_data(self, index):
        # data_index : [user_id, start, end]
        # user interval [start, end] both including. 
        # training:
        # source: interval [idx[:, 1], idx[:, 2] - 1]
        # target: interval [idx[:, 1] + 1, idx[:, 2]]
        # valid/test:
        # source: interval [idx[:, 1], idx[:, 2] - 1]
        # target: idx[:, 2]
        
        if getattr(self, 'predict_mode', False):
            idx = self.data_index[index]
            data = {self.fuid: idx[:, 0]}
            data.update(self.user_feat[data[self.fuid]])
            start = idx[:, 1]
            end = idx[:, 2]
            lens = end - start + 1
            data['seqlen'] = lens
            l_source = torch.cat([torch.arange(s, e + 1) for s, e in zip(start, end)]) # to include the last item.
            # source_data
            source_data = self.inter_feat[l_source]
            for k in source_data:
                source_data[k] = pad_sequence(source_data[k].split(
                    tuple(lens.numpy())), batch_first=True)
            source_data.update(self.item_feat[source_data[self.fiid]])
            
            for k, v in source_data.items():
                if k != self.fuid:
                    data['in_' + k] = v
            return data
        else:
            return super()._get_pos_data(index)


    def _get_predict_data_idx(self, splits):
        splits, uids = splits
        maxlen = self.config['max_seq_len'] or (splits[:, -1] - splits[:, 0] - 1).max()

        def get_slice(sps, uids):
            data = []
            for i, sp in enumerate(sps): # predict  
                if sp[1] > sp[0]:
                    slice_end = sp[1] - 1
                    slice_start = max(sp[0], sp[1] - maxlen)
                    data.append(np.array([uids[i], slice_start, slice_end]))
            return np.array(data)

        output = [get_slice(splits, uids)]
        output = [torch.from_numpy(_) for _ in output]
        return output


    # load prediction dataset 
    def build_test_dataset(self, test_data_path:str):

        test_inter_fields = ['sess_id:token', 'product_id:token', 'timestamp:float', 'locale:token']
        # load test feat
        test_inter_feat = super()._load_feat(
            feat_path=test_data_path, 
            header=0, 
            sep=',',
            feat_cols=test_inter_fields)
        
        # copy dataset to generate predict dataset 
        test_dataset = copy.copy(self)
        test_dataset.field2tokens['sess_id'] = np.concatenate([['[PAD]'], np.arange(test_inter_feat['sess_id'].astype('int').max() + 1)])
        test_dataset.field2token2idx['sess_id'] = {token : i for i, token in enumerate(test_dataset.field2tokens['sess_id'])}
        test_dataset.user_feat = pd.DataFrame(
                {self.fuid: np.arange(test_dataset.num_users)})

        # map ids 
        for inter_field in test_inter_fields:
            field_name, field_type = inter_field.split(':')[0], inter_field.split(':')[1]
            if 'float' in field_type:
                continue

            test_inter_feat[field_name] = test_inter_feat[field_name].map(
                lambda x : test_dataset.field2token2idx[field_name][x] if x in test_dataset.field2token2idx[field_name] else test_dataset.field2token2idx[field_name]['[PAD]']
                )
            
        # get splits and uids 
        test_inter_feat.sort_values(by=[self.fuid, self.ftime], inplace=True)
        user_count = test_inter_feat[self.fuid].groupby(
                test_inter_feat[self.fuid], sort=False).count()

        cumsum = user_count.cumsum()
        splits = cumsum.to_numpy()
        splits = np.concatenate([[0], splits])
        splits = np.array(list(zip(splits[:-1], splits[1:])))
        uids = user_count.index

        # transform test_inter_feat to TensorFrame 

        test_inter_feat = TensorFrame.fromPandasDF(test_inter_feat, self)
        test_dataset.user_feat = TensorFrame.fromPandasDF(test_dataset.user_feat, self)
        test_dataset.inter_feat = test_inter_feat
        
        test_dataset.data_index = self._get_predict_data_idx((splits, uids))[0]
        user_hist, user_count = test_dataset.get_hist(True)
        test_dataset.user_hist = user_hist
        test_dataset.user_count = user_count
        
        return test_dataset

    def get_locale_item_set(self, locale_name):
        item_all_feat_index = self.item_feat.get_col(f'{locale_name}_index')
        return torch.arange(self.num_items, dtype=torch.int)[item_all_feat_index != 0]

    
    def prediction_loader(self, batch_size, shuffle=False, num_workers=0, drop_last=False, ddp=False):
        r"""Return a dataloader for prediction"""
        self.eval_mode = True 
        self.predict_mode = True # set mode to prediction.
        return self.loader(batch_size, shuffle, num_workers, drop_last, ddp)



        
        <|MERGE_RESOLUTION|>--- conflicted
+++ resolved
@@ -119,10 +119,7 @@
                     collated_batch[feat_key] = torch.tensor(feat_list)
                 elif feat_dim >= 1:
                     collated_batch[feat_key] = pad_sequence(feat_list, batch_first=True) # tensor, padding them to a same length
-<<<<<<< HEAD
                     
-=======
->>>>>>> c042d83c
             elif isinstance(feat_list[0], BatchEncoding): # list[BatchEncoding] single sentence 
                 collated_batch[feat_key] = self.tokenizer.pad(
                                             feat_list, # list[BatchEncoding]
@@ -196,11 +193,7 @@
 
         cache_flag, data_dir = check_valid_dataset(name, config)
         if cache_flag:
-<<<<<<< HEAD
             logger.info(f"Load dataset from cache {data_dir}")
-=======
-            logger.info(f"Load dataset from cache {data_dir}.")
->>>>>>> c042d83c
             cache_datasets = _load_cache(data_dir)
             datasets = []
             for i in range(len(cache_datasets)):
@@ -392,25 +385,19 @@
                 data['last_item_candidates'] = last_item_candidates['candidates'] # [300]
             
             if 'title' in self.use_field:
-<<<<<<< HEAD
-                locale_name = self.field2tokens['locale'][source_data['locale'][0]]
-                source_data['title_input'] = self.title_feat[source_data[f'{locale_name}_index'].to(torch.int64)]['input_ids']
-                target_data['title_input'] = self.title_feat[target_data[f'{locale_name}_index'].to(torch.int64).item()]['input_ids']
-=======
                 locale_name = self.field2tokens['locale'][target_data['locale']]
 
-                source_data['title_input'] = self.title_feat[source_data[f'{locale_name}_index']]['input_ids'] # List[List]
+                source_data['title_input'] = self.title_feat[source_data[f'{locale_name}_index'].to(torch.int64)]['input_ids'] # List[List]
                 res_input_ids = source_data['title_input'][0] 
                 for product_input_ids in source_data['title_input'][1 : ]:
                     res_input_ids.append(self.tokenizer.sep_token_id)
                     res_input_ids.extend(product_input_ids)
                 source_data['title_input'] = res_input_ids # List[int]
                 
-                target_data['title_input'] = self.title_feat[target_data[f'{locale_name}_index'].item()]['input_ids'] # List[int]
+                target_data['title_input'] = self.title_feat[target_data[f'{locale_name}_index'].to(torch.int64).item()]['input_ids'] # List[int]
 
                 source_data['title_input'] = self.tokenizer.encode_plus(source_data['title_input'], return_attention_mask=False, return_token_type_ids=False) # BatchEncoding
                 target_data['title_input'] = self.tokenizer.encode_plus(target_data['title_input'], return_attention_mask=False, return_token_type_ids=False) # BatchEncoding
->>>>>>> c042d83c
                 
             for n, d in zip(['in_', ''], [source_data, target_data]):
                 for k, v in d.items():
